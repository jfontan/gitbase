--- conflicted
+++ resolved
@@ -6,9 +6,10 @@
 
 ## [Unreleased]
 
-<<<<<<< HEAD
+### Changed
+
 - Now non rooted siva files support old siva rooted repositories.
-=======
+
 ## [0.22.0] - 2019-07-03
 
 ### Added
@@ -32,7 +33,6 @@
 - Error saying value could not be converted to bool.
 - function: make array_length not fail with literal null ([#767](https://github.com/src-d/go-mysql-server/pull/767))
 - server: kill queries on connection closed (([#769](https://github.com/src-d/go-mysql-server/pull/769))) 
->>>>>>> b2762b1d
 
 ## [0.22.0-rc2] - 2019-06-24
 
